--- conflicted
+++ resolved
@@ -78,14 +78,6 @@
 about what the query actually does. Therefore:
 
 * **`Statement#isIdempotent()` is only computed automatically for
-<<<<<<< HEAD
-  statements built with [QueryBuilder][QueryBuilder]**. Note that there
-  is a known issue in 2.1.6 where calls to `now()` or `uuid()` are not
-  taken into account (see
-  [JAVA-733](https://datastax-oss.atlassian.net/browse/JAVA-733)). If
-  you're using these CQL functions with built statements, force
-  idempotence to `false` manually (see below);
-=======
   statements built with [QueryBuilder][QueryBuilder]**.
   Note that the driver takes a rather conservative approach with uses
   of `fcall()` or `raw()`: whenever they appear in a value to be
@@ -94,7 +86,6 @@
   will be considered non-idempotent by default. If you know that your
   CQL functions or expressions are safe, force idempotence to `true`
   on the statement manually (see below);
->>>>>>> 95d32574
 * **for all other types of statements, it defaults to `false`.** You'll
   need to set it manually, with one of the mechanism described below.
 
