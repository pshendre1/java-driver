/*
 *      Copyright (C) 2012-2015 DataStax Inc.
 *
 *   Licensed under the Apache License, Version 2.0 (the "License");
 *   you may not use this file except in compliance with the License.
 *   You may obtain a copy of the License at
 *
 *      http://www.apache.org/licenses/LICENSE-2.0
 *
 *   Unless required by applicable law or agreed to in writing, software
 *   distributed under the License is distributed on an "AS IS" BASIS,
 *   WITHOUT WARRANTIES OR CONDITIONS OF ANY KIND, either express or implied.
 *   See the License for the specific language governing permissions and
 *   limitations under the License.
 */
package com.datastax.driver.core;

import com.datastax.driver.core.exceptions.UnsupportedFeatureException;
import com.datastax.driver.core.utils.CassandraVersion;
import org.testng.annotations.Test;

import java.util.Collection;
import java.util.Collections;

import static com.datastax.driver.core.CreateCCM.TestMode.PER_METHOD;
import static org.testng.Assert.assertEquals;
import static org.testng.Assert.assertTrue;

@CreateCCM(PER_METHOD)
public class BatchStatementTest extends CCMTestsSupport {

    @Override
    public Collection<String> createTestFixtures() {
        return Collections.singletonList("CREATE TABLE test (k text, v int, PRIMARY KEY (k, v))");
    }

    @Test(groups = "short")
    public void simpleBatchTest() {
        try {
            PreparedStatement st = session.prepare("INSERT INTO test (k, v) VALUES (?, ?)");

            BatchStatement batch = new BatchStatement();

            batch.add(new SimpleStatement("INSERT INTO test (k, v) VALUES (?, ?)", "key1", 0));
            batch.add(st.bind("key1", 1));
            batch.add(st.bind("key2", 0));

            assertEquals(3, batch.size());

            session.execute(batch);

            ResultSet rs = session.execute("SELECT * FROM test");

            Row r;

            r = rs.one();
            assertEquals(r.getString("k"), "key1");
            assertEquals(r.getInt("v"), 0);

            r = rs.one();
            assertEquals(r.getString("k"), "key1");
            assertEquals(r.getInt("v"), 1);

            r = rs.one();
            assertEquals(r.getString("k"), "key2");
            assertEquals(r.getInt("v"), 0);

            assertTrue(rs.isExhausted());

        } catch (UnsupportedFeatureException e) {
            // This is expected when testing the protocol v1
<<<<<<< HEAD
            if (cluster.getConfiguration().getProtocolOptions().getProtocolVersion() != ProtocolVersion.V1)
                throw e;
        } catch (Throwable t) {
            errorOut();
            throw t;
=======
            assertEquals(cluster.getConfiguration().getProtocolOptions().getProtocolVersionEnum(), ProtocolVersion.V1);
>>>>>>> 9300eb71
        }
    }

    @Test(groups = "short")
    @CassandraVersion(major = 2.0, minor = 9, description = "This will only work with C* 2.0.9 (CASSANDRA-7337)")
    public void casBatchTest() {
        PreparedStatement st = session.prepare("INSERT INTO test (k, v) VALUES (?, ?) IF NOT EXISTS");

        BatchStatement batch = new BatchStatement();

        batch.add(new SimpleStatement("INSERT INTO test (k, v) VALUES (?, ?)", "key1", 0));
        batch.add(st.bind("key1", 1));
        batch.add(st.bind("key1", 2));

        assertEquals(3, batch.size());

        ResultSet rs = session.execute(batch);
        Row r = rs.one();
        assertTrue(!r.isNull("[applied]"));
        assertEquals(r.getBool("[applied]"), true);

<<<<<<< HEAD
            rs = session.execute(batch);
            r = rs.one();
            assertTrue(!r.isNull("[applied]"));
            assertEquals(r.getBool("[applied]"), false);

        } catch (UnsupportedFeatureException e) {
            // This is expected when testing the protocol v1
            if (cluster.getConfiguration().getProtocolOptions().getProtocolVersion() != ProtocolVersion.V1)
                throw e;
        } catch (Throwable t) {
            errorOut();
            throw t;
        } finally {
            session.execute("DELETE FROM test WHERE k='key1'");
        }
=======
        rs = session.execute(batch);
        r = rs.one();
        assertTrue(!r.isNull("[applied]"));
        assertEquals(r.getBool("[applied]"), false);
>>>>>>> 9300eb71
    }
}<|MERGE_RESOLUTION|>--- conflicted
+++ resolved
@@ -69,15 +69,7 @@
 
         } catch (UnsupportedFeatureException e) {
             // This is expected when testing the protocol v1
-<<<<<<< HEAD
-            if (cluster.getConfiguration().getProtocolOptions().getProtocolVersion() != ProtocolVersion.V1)
-                throw e;
-        } catch (Throwable t) {
-            errorOut();
-            throw t;
-=======
-            assertEquals(cluster.getConfiguration().getProtocolOptions().getProtocolVersionEnum(), ProtocolVersion.V1);
->>>>>>> 9300eb71
+            assertEquals(cluster.getConfiguration().getProtocolOptions().getProtocolVersion(), ProtocolVersion.V1);
         }
     }
 
@@ -99,27 +91,9 @@
         assertTrue(!r.isNull("[applied]"));
         assertEquals(r.getBool("[applied]"), true);
 
-<<<<<<< HEAD
-            rs = session.execute(batch);
-            r = rs.one();
-            assertTrue(!r.isNull("[applied]"));
-            assertEquals(r.getBool("[applied]"), false);
-
-        } catch (UnsupportedFeatureException e) {
-            // This is expected when testing the protocol v1
-            if (cluster.getConfiguration().getProtocolOptions().getProtocolVersion() != ProtocolVersion.V1)
-                throw e;
-        } catch (Throwable t) {
-            errorOut();
-            throw t;
-        } finally {
-            session.execute("DELETE FROM test WHERE k='key1'");
-        }
-=======
         rs = session.execute(batch);
         r = rs.one();
         assertTrue(!r.isNull("[applied]"));
         assertEquals(r.getBool("[applied]"), false);
->>>>>>> 9300eb71
     }
 }