/*
 *      Copyright (C) 2012-2015 DataStax Inc.
 *
 *   Licensed under the Apache License, Version 2.0 (the "License");
 *   you may not use this file except in compliance with the License.
 *   You may obtain a copy of the License at
 *
 *      http://www.apache.org/licenses/LICENSE-2.0
 *
 *   Unless required by applicable law or agreed to in writing, software
 *   distributed under the License is distributed on an "AS IS" BASIS,
 *   WITHOUT WARRANTIES OR CONDITIONS OF ANY KIND, either express or implied.
 *   See the License for the specific language governing permissions and
 *   limitations under the License.
 */
package com.datastax.driver.core;

import com.datastax.driver.core.policies.RoundRobinPolicy;
import com.datastax.driver.core.policies.WhiteListPolicy;
import com.google.common.base.Predicate;
import com.google.common.util.concurrent.Futures;
import com.google.common.util.concurrent.Uninterruptibles;
import com.sun.management.OperatingSystemMXBean;
import io.netty.channel.EventLoopGroup;
import org.scassandra.Scassandra;
import org.scassandra.ScassandraFactory;
import org.slf4j.Logger;
import org.slf4j.LoggerFactory;

import java.io.IOException;
import java.lang.management.ManagementFactory;
import java.math.BigDecimal;
import java.math.BigInteger;
import java.net.InetAddress;
import java.net.InetSocketAddress;
import java.net.ServerSocket;
import java.net.Socket;
import java.nio.ByteBuffer;
import java.util.*;
import java.util.concurrent.Callable;
import java.util.concurrent.CountDownLatch;
import java.util.concurrent.TimeUnit;
import java.util.concurrent.atomic.AtomicInteger;
import java.util.concurrent.locks.ReentrantLock;

/**
 * A number of static fields/methods handy for tests.
 */
public abstract class TestUtils {

    public static final String IP_PREFIX;

    static {
        String ip_prefix = System.getProperty("ipprefix");
        if (ip_prefix == null || ip_prefix.isEmpty()) {
            ip_prefix = "127.0.1.";
        }
        IP_PREFIX = ip_prefix;
    }

    private static final Logger logger = LoggerFactory.getLogger(TestUtils.class);

    public static final String CREATE_KEYSPACE_SIMPLE_FORMAT = "CREATE KEYSPACE %s WITH replication = { 'class' : 'SimpleStrategy', 'replication_factor' : %d }";
    public static final String CREATE_KEYSPACE_GENERIC_FORMAT = "CREATE KEYSPACE %s WITH replication = { 'class' : '%s', %s }";

    public static final String SIMPLE_KEYSPACE = "ks";
    public static final String SIMPLE_TABLE = "test";

    public static final String SELECT_ALL_FORMAT = "SELECT * FROM %s";

    public static final int TEST_BASE_NODE_WAIT = SystemProperties.getInt("com.datastax.driver.TEST_BASE_NODE_WAIT", 60);

<<<<<<< HEAD
    public static void setValue(SettableByIndexData<?> data, int i, DataType type, Object value) {
        switch (type.getName()) {
            case ASCII:
                data.setString(i, (String) value);
                break;
            case BIGINT:
                data.setLong(i, (Long) value);
                break;
            case BLOB:
                data.setBytes(i, (ByteBuffer) value);
                break;
            case BOOLEAN:
                data.setBool(i, (Boolean) value);
                break;
            case COUNTER:
                // Just a no-op, we shouldn't handle counters the same way than other types
                break;
            case DECIMAL:
                data.setDecimal(i, (BigDecimal) value);
                break;
            case DOUBLE:
                data.setDouble(i, (Double) value);
                break;
            case FLOAT:
                data.setFloat(i, (Float) value);
                break;
            case INET:
                data.setInet(i, (InetAddress) value);
                break;
            case TINYINT:
                data.setByte(i, (Byte) value);
                break;
            case SMALLINT:
                data.setShort(i, (Short) value);
                break;
            case INT:
                data.setInt(i, (Integer) value);
                break;
            case TEXT:
                data.setString(i, (String) value);
                break;
            case TIMESTAMP:
                data.setTimestamp(i, (Date) value);
                break;
            case DATE:
                data.setDate(i, (LocalDate) value);
                break;
            case TIME:
                data.setTime(i, (Long) value);
                break;
            case UUID:
                data.setUUID(i, (UUID) value);
                break;
            case VARCHAR:
                data.setString(i, (String) value);
                break;
            case VARINT:
                data.setVarint(i, (BigInteger) value);
                break;
            case TIMEUUID:
                data.setUUID(i, (UUID) value);
                break;
            case LIST:
                data.setList(i, (List) value);
                break;
            case SET:
                data.setSet(i, (Set) value);
                break;
            case MAP:
                data.setMap(i, (Map) value);
                break;
            default:
                throw new RuntimeException("Missing handling of " + type);
        }
    }
=======
    private static final AtomicInteger KS_COUNTER = new AtomicInteger(1);
>>>>>>> 9300eb71

    @SuppressWarnings({"unchecked", "rawtypes"})
    public static void setValue(SettableByNameData<?> data, String name, DataType type, Object value) {
        switch (type.getName()) {
            case ASCII:
                data.setString(name, (String) value);
                break;
            case BIGINT:
                data.setLong(name, (Long) value);
                break;
            case BLOB:
                data.setBytes(name, (ByteBuffer) value);
                break;
            case BOOLEAN:
                data.setBool(name, (Boolean) value);
                break;
            case COUNTER:
                // Just a no-op, we shouldn't handle counters the same way than other types
                break;
            case DECIMAL:
                data.setDecimal(name, (BigDecimal) value);
                break;
            case DOUBLE:
                data.setDouble(name, (Double) value);
                break;
            case FLOAT:
                data.setFloat(name, (Float) value);
                break;
            case INET:
                data.setInet(name, (InetAddress) value);
                break;
            case TINYINT:
                data.setByte(name, (Byte) value);
                break;
            case SMALLINT:
                data.setShort(name, (Short) value);
                break;
            case INT:
                data.setInt(name, (Integer) value);
                break;
            case TEXT:
                data.setString(name, (String) value);
                break;
            case TIMESTAMP:
                data.setTimestamp(name, (Date) value);
                break;
            case DATE:
                data.setDate(name, (LocalDate) value);
                break;
            case TIME:
                data.setTime(name, (Long) value);
                break;
            case UUID:
                data.setUUID(name, (UUID) value);
                break;
            case VARCHAR:
                data.setString(name, (String) value);
                break;
            case VARINT:
                data.setVarint(name, (BigInteger) value);
                break;
            case TIMEUUID:
                data.setUUID(name, (UUID) value);
                break;
            case LIST:
                data.setList(name, (List) value);
                break;
            case SET:
                data.setSet(name, (Set) value);
                break;
            case MAP:
                data.setMap(name, (Map) value);
                break;
            default:
                throw new RuntimeException("Missing handling of " + type);
        }
    }

    public static Object getValue(GettableByIndexData data, int i, DataType type, CodecRegistry codecRegistry) {
        switch (type.getName()) {
            case ASCII:
                return data.getString(i);
            case BIGINT:
                return data.getLong(i);
            case BLOB:
                return data.getBytes(i);
            case BOOLEAN:
                return data.getBool(i);
            case COUNTER:
                return data.getLong(i);
            case DECIMAL:
                return data.getDecimal(i);
            case DOUBLE:
                return data.getDouble(i);
            case FLOAT:
                return data.getFloat(i);
            case INET:
                return data.getInet(i);
            case TINYINT:
                return data.getByte(i);
            case SMALLINT:
                return data.getShort(i);
            case INT:
                return data.getInt(i);
            case TEXT:
                return data.getString(i);
            case TIMESTAMP:
                return data.getTimestamp(i);
            case DATE:
                return data.getDate(i);
            case TIME:
                return data.getTime(i);
            case UUID:
                return data.getUUID(i);
            case VARCHAR:
                return data.getString(i);
            case VARINT:
                return data.getVarint(i);
            case TIMEUUID:
                return data.getUUID(i);
            case LIST:
                Class<?> listEltClass = codecRegistry.codecFor(type.getTypeArguments().get(0)).getJavaType().getRawType();
                return data.getList(i, listEltClass);
            case SET:
                Class<?> setEltClass = codecRegistry.codecFor(type.getTypeArguments().get(0)).getJavaType().getRawType();
                return data.getSet(i, setEltClass);
            case MAP:
                Class<?> keyClass = codecRegistry.codecFor(type.getTypeArguments().get(0)).getJavaType().getRawType();
                Class<?> valueClass = codecRegistry.codecFor(type.getTypeArguments().get(1)).getJavaType().getRawType();
                return data.getMap(i, keyClass, valueClass);
        }
        throw new RuntimeException("Missing handling of " + type);
    }

    public static Object getValue(GettableByNameData data, String name, DataType type, CodecRegistry codecRegistry) {
        switch (type.getName()) {
            case ASCII:
                return data.getString(name);
            case BIGINT:
                return data.getLong(name);
            case BLOB:
                return data.getBytes(name);
            case BOOLEAN:
                return data.getBool(name);
            case COUNTER:
                return data.getLong(name);
            case DECIMAL:
                return data.getDecimal(name);
            case DOUBLE:
                return data.getDouble(name);
            case FLOAT:
                return data.getFloat(name);
            case INET:
                return data.getInet(name);
            case TINYINT:
                return data.getByte(name);
            case SMALLINT:
                return data.getShort(name);
            case INT:
                return data.getInt(name);
            case TEXT:
                return data.getString(name);
            case TIMESTAMP:
                return data.getTimestamp(name);
            case DATE:
                return data.getDate(name);
            case TIME:
                return data.getTime(name);
            case UUID:
                return data.getUUID(name);
            case VARCHAR:
                return data.getString(name);
            case VARINT:
                return data.getVarint(name);
            case TIMEUUID:
                return data.getUUID(name);
            case LIST:
                Class<?> listEltClass = codecRegistry.codecFor(type.getTypeArguments().get(0)).getJavaType().getRawType();
                return data.getList(name, listEltClass);
            case SET:
                Class<?> setEltClass = codecRegistry.codecFor(type.getTypeArguments().get(0)).getJavaType().getRawType();
                return data.getSet(name, setEltClass);
            case MAP:
                Class<?> keyClass = codecRegistry.codecFor(type.getTypeArguments().get(0)).getJavaType().getRawType();
                Class<?> valueClass = codecRegistry.codecFor(type.getTypeArguments().get(1)).getJavaType().getRawType();
                return data.getMap(name, keyClass, valueClass);
        }
        throw new RuntimeException("Missing handling of " + type);
    }

    // Always return the "same" value for each type
    @SuppressWarnings("serial")
    public static Object getFixedValue(final DataType type) {
        try {
            switch (type.getName()) {
                case ASCII:
                    return "An ascii string";
                case BIGINT:
                    return 42L;
                case BLOB:
                    return ByteBuffer.wrap(new byte[]{(byte) 4, (byte) 12, (byte) 1});
                case BOOLEAN:
                    return true;
                case COUNTER:
                    throw new UnsupportedOperationException("Cannot 'getSomeValue' for counters");
                case DECIMAL:
                    return new BigDecimal("3.1415926535897932384626433832795028841971693993751058209749445923078164062862089986280348253421170679");
                case DOUBLE:
                    return 3.142519;
                case FLOAT:
                    return 3.142519f;
                case INET:
                    return InetAddress.getByAddress(new byte[]{(byte) 127, (byte) 0, (byte) 0, (byte) 1});
                case TINYINT:
                    return (byte) 25;
                case SMALLINT:
                    return (short) 26;
                case INT:
                    return 24;
                case TEXT:
                    return "A text string";
                case TIMESTAMP:
                    return new Date(1352288289L);
                case DATE:
                    return LocalDate.fromDaysSinceEpoch(0);
                case TIME:
                    return 54012123450000L;
                case UUID:
                    return UUID.fromString("087E9967-CCDC-4A9B-9036-05930140A41B");
                case VARCHAR:
                    return "A varchar string";
                case VARINT:
                    return new BigInteger("123456789012345678901234567890");
                case TIMEUUID:
                    return UUID.fromString("FE2B4360-28C6-11E2-81C1-0800200C9A66");
                case LIST:
                    return new ArrayList<Object>() {{
                        add(getFixedValue(type.getTypeArguments().get(0)));
                    }};
                case SET:
                    return new HashSet<Object>() {{
                        add(getFixedValue(type.getTypeArguments().get(0)));
                    }};
                case MAP:
                    return new HashMap<Object, Object>() {{
                        put(getFixedValue(type.getTypeArguments().get(0)), getFixedValue(type.getTypeArguments().get(1)));
                    }};
            }
        } catch (Exception e) {
            throw new RuntimeException(e);
        }
        throw new RuntimeException("Missing handling of " + type);
    }

    // Always return the "same" value for each type
    @SuppressWarnings("serial")
    public static Object getFixedValue2(final DataType type) {
        try {
            switch (type.getName()) {
                case ASCII:
                    return "A different ascii string";
                case BIGINT:
                    return Long.MAX_VALUE;
                case BLOB:
                    ByteBuffer bb = ByteBuffer.allocate(64);
                    bb.putInt(0xCAFE);
                    bb.putShort((short) 3);
                    bb.putShort((short) 45);
                    return bb;
                case BOOLEAN:
                    return false;
                case COUNTER:
                    throw new UnsupportedOperationException("Cannot 'getSomeValue' for counters");
                case DECIMAL:
                    return new BigDecimal("12.3E+7");
                case DOUBLE:
                    return Double.POSITIVE_INFINITY;
                case FLOAT:
                    return Float.POSITIVE_INFINITY;
                case INET:
                    return InetAddress.getByName("123.123.123.123");
                case TINYINT:
                    return Byte.MAX_VALUE;
                case SMALLINT:
                    return Short.MAX_VALUE;
                case INT:
                    return Integer.MAX_VALUE;
                case TEXT:
                    return "résumé";
                case TIMESTAMP:
                    return new Date(872835240000L);
                case DATE:
                    return LocalDate.fromDaysSinceEpoch(0);
                case TIME:
                    return 54012123450000L;
                case UUID:
                    return UUID.fromString("067e6162-3b6f-4ae2-a171-2470b63dff00");
                case VARCHAR:
                    return "A different varchar résumé";
                case VARINT:
                    return new BigInteger(Integer.toString(Integer.MAX_VALUE) + "000");
                case TIMEUUID:
                    return UUID.fromString("FE2B4360-28C6-11E2-81C1-0800200C9A66");
                case LIST:
                    return new ArrayList<Object>() {{
                        add(getFixedValue2(type.getTypeArguments().get(0)));
                    }};
                case SET:
                    return new HashSet<Object>() {{
                        add(getFixedValue2(type.getTypeArguments().get(0)));
                    }};
                case MAP:
                    return new HashMap<Object, Object>() {{
                        put(getFixedValue2(type.getTypeArguments().get(0)), getFixedValue2(type.getTypeArguments().get(1)));
                    }};
            }
        } catch (Exception e) {
            throw new RuntimeException(e);
        }
        throw new RuntimeException("Missing handling of " + type);
    }

    // Wait for a node to be up and running
    // This is used because there is some delay between when a node has been
    // added through ccm and when it's actually available for querying
    public static void waitFor(String node, Cluster cluster) {
        waitFor(node, cluster, TEST_BASE_NODE_WAIT, false);
    }

    public static void waitFor(String node, Cluster cluster, int maxTry) {
        waitFor(node, cluster, maxTry, false);
    }

    public static void waitForDown(String node, Cluster cluster) {
        waitFor(node, cluster, TEST_BASE_NODE_WAIT * 3, true);
    }

    public static void waitForDown(String node, Cluster cluster, int maxTry) {
        waitFor(node, cluster, maxTry, true);
    }

    public static void waitForDecommission(String node, Cluster cluster) {
        waitFor(node, cluster, TEST_BASE_NODE_WAIT / 2, true);
    }

    public static void waitForDecommission(String node, Cluster cluster, int maxTry) {
        waitFor(node, cluster, maxTry, true);
    }

    private static void waitFor(String node, Cluster cluster, int timeoutSeconds, boolean waitForDown) {
        if (waitForDown)
            logger.debug("Waiting for node to leave: {}", node);
        else
            logger.debug("Waiting for upcoming node: {}", node);
        // In the case where the we've killed the last node in the cluster, if we haven't
        // tried doing an actual query, the driver won't realize that last node is dead until
        // keep alive kicks in, but that's a fairly long time. So we cheat and trigger a force
        // the detection by forcing a request.
<<<<<<< HEAD
        if (waitForDead || waitForOut) {
            Futures.getUnchecked(cluster.manager.submitSchemaRefresh(null, null, null, null));
=======
        if (waitForDown) {
            Futures.getUnchecked(cluster.manager.submitSchemaRefresh(null, null, null));
>>>>>>> 9300eb71
        }
        if (waitForDown) {
            ConditionChecker.awaitUntil(new HostIsDownCondition(cluster, node), timeoutSeconds * 1000);
        } else {
            ConditionChecker.awaitUntil(new HostIsUpCondition(cluster, node), timeoutSeconds * 1000);
        }
    }

    private static class HostIsDownCondition implements Callable<Boolean> {

        private final Cluster cluster;

        private final String ip;

        public HostIsDownCondition(Cluster cluster, String ip) {
            this.cluster = cluster;
            this.ip = ip;
        }

        @Override
        public Boolean call() throws Exception {
            final Host host = findHost(cluster, ip);
            return host == null || !host.isUp();
        }
    }

    private static class HostIsUpCondition implements Callable<Boolean> {

        private final Cluster cluster;

        private final String ip;

        public HostIsUpCondition(Cluster cluster, String ip) {
            this.cluster = cluster;
            this.ip = ip;
        }

        @Override
        public Boolean call() throws Exception {
            final Host host = findHost(cluster, ip);
            return host != null && host.isUp();
        }
    }

    /**
     * Returns the IP of the {@code nth} host in the CCM cluster (counting from 1, i.e.,
     * {@code ipOfNode(1)} returns the IP of the first node.
     * <p/>
     * In multi-DC setups, nodes are numbered in ascending order of their datacenter number.
     * E.g. with 2 DCs and 3 nodes in each DC, the first node in DC 2 is number 4.
     *
     * @return the IP of the {@code nth} host in the cluster.
     */
    public static String ipOfNode(int n) {
        return IP_PREFIX + n;
    }

    public static Host findOrWaitForHost(Cluster cluster, int node, long duration, TimeUnit unit) {
        return findOrWaitForHost(cluster, ipOfNode(node), duration, unit);
    }

    public static Host findOrWaitForHost(final Cluster cluster, final String address, long duration, TimeUnit unit) {
        Host host = findHost(cluster, address);
        if (host == null) {
            final CountDownLatch addSignal = new CountDownLatch(1);
            Host.StateListener addListener = new StateListenerBase() {
                @Override
                public void onAdd(Host host) {
                    if (host.getAddress().getHostAddress().equals(address)) {
                        // for a new node, because of this we also listen for add events.
                        addSignal.countDown();
                    }
                }
            };
            cluster.register(addListener);
            try {
                // Wait until an add event occurs or we timeout.
                if (addSignal.await(duration, unit)) {
                    host = findHost(cluster, address);
                }
            } catch (InterruptedException e) {
                return null;
            } finally {
                cluster.unregister(addListener);
            }
        }
        return host;
    }

    public static Host findHost(Cluster cluster, int hostNumber) {
        return findHost(cluster, ipOfNode(hostNumber));
    }

    public static Host findHost(Cluster cluster, String address) {
        // Note: we can't rely on ProtocolOptions.getPort() to build an InetSocketAddress and call metadata.getHost,
        // because the port doesn't have the correct value if addContactPointsWithPorts was used to create the Cluster
        // (JAVA-860 will solve that)
        for (Host host : cluster.getMetadata().allHosts()) {
            if (host.getAddress().getHostAddress().equals(address))
                return host;
        }
        return null;
    }

    public static Host findOrWaitForControlConnection(final Cluster cluster, long duration, TimeUnit unit) {
        ControlConnection controlConnection = cluster.manager.controlConnection;
        long durationNs = TimeUnit.NANOSECONDS.convert(duration, unit);
        long start = System.nanoTime();
        while (System.nanoTime() - start < durationNs) {
            if (controlConnection.isOpen()) {
                return controlConnection.connectedHost();
            }
            Uninterruptibles.sleepUninterruptibly(100, TimeUnit.MILLISECONDS);
        }
        return null;
    }

    public static HostConnectionPool poolOf(Session session, int hostNumber) {
        SessionManager sessionManager = (SessionManager) session;
        return sessionManager.pools.get(findHost(session.getCluster(), hostNumber));
    }

    public static int numberOfLocalCoreConnections(Cluster cluster) {
        Configuration configuration = cluster.getConfiguration();
        return configuration.getPoolingOptions().getCoreConnectionsPerHost(HostDistance.LOCAL);
    }

    /**
     * @return A Scassandra instance with an arbitrarily chosen binary port from 8042-8142 and admin port from
     * 8052-8152.
     */
    public static Scassandra createScassandraServer() {
        int binaryPort = findAvailablePort();
        int adminPort = findAvailablePort();
        return ScassandraFactory.createServer(ipOfNode(1), binaryPort, ipOfNode(1), adminPort);
    }

    public static String getAvailableKeyspaceName() {
        return SIMPLE_KEYSPACE + "_" + KS_COUNTER.getAndIncrement();
    }

    // use ports in the ephemeral range
    private static int nextPort = 50000;

    private static final ReentrantLock PORT_LOCK = new ReentrantLock();

    /**
     * Find an available port in the ephemeral range.
     *
     * @return A local port that is currently unused.
     */
    public static int findAvailablePort() {
        PORT_LOCK.lock();
        try {
            for (int i = 0; i < 3; i++) {
                int port = nextPort;
                ServerSocket s = null;
                for (int j = 0; j < 100; j++) {
                    try {
                        s = new ServerSocket(port);
                        s.close();
                        nextPort = port + 1;
                        return port;
                    } catch (IOException e) {
                        // ok
                    } finally {
                        port++;
                        if (s != null) {
                            try {
                                s.close();
                            } catch (IOException e) {
                                // ok
                            }
                        }
                    }
                }
                logger.warn("Could not acquire an available port after 100 attempts, sleeping for 1 minute");
                Uninterruptibles.sleepUninterruptibly(1, TimeUnit.MINUTES);
            }
            throw new RuntimeException(String.format("Could not acquire an available port within range: %s-%s", nextPort, nextPort + 100));
        } finally {
            PORT_LOCK.unlock();
        }
    }

    private static final Predicate<InetSocketAddress> PORT_IS_UP = new Predicate<InetSocketAddress>() {

        @Override
        public boolean apply(InetSocketAddress address) {
            return pingPort(address.getAddress(), address.getPort());
        }

    };

    public static void waitUntilPortIsUp(InetSocketAddress address) {
        ConditionChecker.awaitUntil(address, PORT_IS_UP, TimeUnit.SECONDS.toMillis(10));
    }

    public static void waitUntilPortIsDown(InetSocketAddress address) {
        ConditionChecker.awaitWhile(address, PORT_IS_UP, TimeUnit.SECONDS.toMillis(10));
    }

    public static boolean pingPort(InetAddress address, int port) {
        logger.debug("Trying {}:{}...", address, port);
        boolean connectionSuccessful = false;
        Socket socket = null;
        try {
            socket = new Socket(address, port);
            connectionSuccessful = true;
            logger.debug("Successfully connected");
        } catch (IOException e) {
            logger.debug("Connection failed");
        } finally {
            if (socket != null)
                try {
                    socket.close();
                } catch (IOException e) {
                    logger.warn("Error closing socket to " + address);
                }
        }
        return connectionSuccessful;
    }

    /**
     * @return The desired target protocol version based on the 'cassandra.version' System property.
     */
    public static ProtocolVersion getDesiredProtocolVersion() {
        String version = System.getProperty("cassandra.version");
        String[] versionArray = version.split("\\.|-");
        double major = Double.parseDouble(versionArray[0] + "." + versionArray[1]);
        if (major < 2.0) {
            return ProtocolVersion.V1;
        } else if (major < 2.1) {
            return ProtocolVersion.V2;
        } else if (major < 2.2) {
            return ProtocolVersion.V3;
        } else {
            return ProtocolVersion.V4;
        }
    }

    /**
<<<<<<< HEAD
     * @param maximumAllowed The maximum protocol version to use.
     * @return The desired protocolVersion or maximumAllowed if {@link #getDesiredProtocolVersion} is greater.
     */
    public static ProtocolVersion getDesiredProtocolVersion(ProtocolVersion maximumAllowed) {
        ProtocolVersion versionToUse = getDesiredProtocolVersion();
        return versionToUse.compareTo(maximumAllowed) > 0 ? maximumAllowed : versionToUse;
    }

    /**
     * @return a {@Cluster} instance that connects only to the control host of the given cluster.
=======
     * @return a {@link Cluster} instance that connects only to the control host of the given cluster.
>>>>>>> 9300eb71
     */
    public static Cluster buildControlCluster(Cluster cluster, CCMBridge ccm) {
        Host controlHost = cluster.manager.controlConnection.connectedHost();
        List<InetSocketAddress> singleAddress = Collections.singletonList(controlHost.getSocketAddress());
        return Cluster.builder()
                .addContactPointsWithPorts(singleAddress)
                .withAddressTranslater(ccm.addressTranslator())
                .withLoadBalancingPolicy(new WhiteListPolicy(new RoundRobinPolicy(), singleAddress))
                .build();
    }

    /**
     * @return a {@link QueryOptions} that disables debouncing by setting intervals to 0ms.
     */
    public static QueryOptions nonDebouncingQueryOptions() {
        return new QueryOptions().setRefreshNodeIntervalMillis(0)
                .setRefreshNodeListIntervalMillis(0)
                .setRefreshSchemaIntervalMillis(0);
    }

    /**
     * A custom {@link NettyOptions} that shuts down the {@link EventLoopGroup} after
     * no quiet time.  This is useful for tests that consistently close clusters as
     * otherwise there is a 2 second delay (from JAVA-914).
     */
    public static NettyOptions nonQuietClusterCloseOptions = new NettyOptions() {
        @Override
        public void onClusterClose(EventLoopGroup eventLoopGroup) {
            eventLoopGroup.shutdownGracefully(0, 15, TimeUnit.SECONDS).syncUninterruptibly();
        }
    };

    public static void executeNoFail(Runnable task, boolean logException) {
        try {
            task.run();
        } catch (Exception e) {
            if (logException)
                logger.error(e.getMessage(), e);
        }
    }

    public static void executeNoFail(Callable<?> task, boolean logException) {
        try {
            task.call();
        } catch (Exception e) {
            if (logException)
                logger.error(e.getMessage(), e);
        }
    }

    public static long getFreeMemoryMB() {
        OperatingSystemMXBean bean = (OperatingSystemMXBean) ManagementFactory.getOperatingSystemMXBean();
        return (bean.getFreePhysicalMemorySize() + bean.getFreeSwapSpaceSize()) / 1024 / 1024;
    }

}<|MERGE_RESOLUTION|>--- conflicted
+++ resolved
@@ -18,6 +18,7 @@
 import com.datastax.driver.core.policies.RoundRobinPolicy;
 import com.datastax.driver.core.policies.WhiteListPolicy;
 import com.google.common.base.Predicate;
+import com.google.common.base.Throwables;
 import com.google.common.util.concurrent.Futures;
 import com.google.common.util.concurrent.Uninterruptibles;
 import com.sun.management.OperatingSystemMXBean;
@@ -31,10 +32,7 @@
 import java.lang.management.ManagementFactory;
 import java.math.BigDecimal;
 import java.math.BigInteger;
-import java.net.InetAddress;
-import java.net.InetSocketAddress;
-import java.net.ServerSocket;
-import java.net.Socket;
+import java.net.*;
 import java.nio.ByteBuffer;
 import java.util.*;
 import java.util.concurrent.Callable;
@@ -70,7 +68,8 @@
 
     public static final int TEST_BASE_NODE_WAIT = SystemProperties.getInt("com.datastax.driver.TEST_BASE_NODE_WAIT", 60);
 
-<<<<<<< HEAD
+    private static final AtomicInteger KS_COUNTER = new AtomicInteger(1);
+
     public static void setValue(SettableByIndexData<?> data, int i, DataType type, Object value) {
         switch (type.getName()) {
             case ASCII:
@@ -146,9 +145,6 @@
                 throw new RuntimeException("Missing handling of " + type);
         }
     }
-=======
-    private static final AtomicInteger KS_COUNTER = new AtomicInteger(1);
->>>>>>> 9300eb71
 
     @SuppressWarnings({"unchecked", "rawtypes"})
     public static void setValue(SettableByNameData<?> data, String name, DataType type, Object value) {
@@ -507,13 +503,8 @@
         // tried doing an actual query, the driver won't realize that last node is dead until
         // keep alive kicks in, but that's a fairly long time. So we cheat and trigger a force
         // the detection by forcing a request.
-<<<<<<< HEAD
-        if (waitForDead || waitForOut) {
+        if (waitForDown) {
             Futures.getUnchecked(cluster.manager.submitSchemaRefresh(null, null, null, null));
-=======
-        if (waitForDown) {
-            Futures.getUnchecked(cluster.manager.submitSchemaRefresh(null, null, null));
->>>>>>> 9300eb71
         }
         if (waitForDown) {
             ConditionChecker.awaitUntil(new HostIsDownCondition(cluster, node), timeoutSeconds * 1000);
@@ -559,7 +550,7 @@
     }
 
     /**
-     * Returns the IP of the {@code nth} host in the CCM cluster (counting from 1, i.e.,
+     * Returns the IP of the {@code nth} host in the cluster (counting from 1, i.e.,
      * {@code ipOfNode(1)} returns the IP of the first node.
      * <p/>
      * In multi-DC setups, nodes are numbered in ascending order of their datacenter number.
@@ -569,6 +560,24 @@
      */
     public static String ipOfNode(int n) {
         return IP_PREFIX + n;
+    }
+
+    /**
+     * Returns the address of the {@code nth} host in the cluster (counting from 1, i.e.,
+     * {@code ipOfNode(1)} returns the address of the first node.
+     * <p/>
+     * In multi-DC setups, nodes are numbered in ascending order of their datacenter number.
+     * E.g. with 2 DCs and 3 nodes in each DC, the first node in DC 2 is number 4.
+     *
+     * @return the IP of the {@code nth} host in the cluster.
+     */
+    public static InetAddress addressOfNode(int i) {
+        try {
+            return InetAddress.getByName(IP_PREFIX + 1);
+        } catch (UnknownHostException e) {
+            // should never happen
+            throw Throwables.propagate(e);
+        }
     }
 
     public static Host findOrWaitForHost(Cluster cluster, int node, long duration, TimeUnit unit) {
@@ -756,7 +765,6 @@
     }
 
     /**
-<<<<<<< HEAD
      * @param maximumAllowed The maximum protocol version to use.
      * @return The desired protocolVersion or maximumAllowed if {@link #getDesiredProtocolVersion} is greater.
      */
@@ -766,17 +774,14 @@
     }
 
     /**
-     * @return a {@Cluster} instance that connects only to the control host of the given cluster.
-=======
      * @return a {@link Cluster} instance that connects only to the control host of the given cluster.
->>>>>>> 9300eb71
      */
     public static Cluster buildControlCluster(Cluster cluster, CCMBridge ccm) {
         Host controlHost = cluster.manager.controlConnection.connectedHost();
         List<InetSocketAddress> singleAddress = Collections.singletonList(controlHost.getSocketAddress());
         return Cluster.builder()
                 .addContactPointsWithPorts(singleAddress)
-                .withAddressTranslater(ccm.addressTranslator())
+                .withAddressTranslator(ccm.addressTranslator())
                 .withLoadBalancingPolicy(new WhiteListPolicy(new RoundRobinPolicy(), singleAddress))
                 .build();
     }
