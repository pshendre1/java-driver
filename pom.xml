<!--
  Licensed under the Apache License, Version 2.0 (the "License");
  you may not use this file except in compliance with the License.
  You may obtain a copy of the License at

    http://www.apache.org/licenses/LICENSE-2.0

  Unless required by applicable law or agreed to in writing, software
  distributed under the License is distributed on an "AS IS" BASIS,
  WITHOUT WARRANTIES OR CONDITIONS OF ANY KIND, either express or implied.
  See the License for the specific language governing permissions and
  limitations under the License. See accompanying LICENSE file.
-->
<project xmlns="http://maven.apache.org/POM/4.0.0" xmlns:xsi="http://www.w3.org/2001/XMLSchema-instance" xsi:schemaLocation="http://maven.apache.org/POM/4.0.0 http://maven.apache.org/maven-v4_0_0.xsd">
  <modelVersion>4.0.0</modelVersion>
  <parent>
    <groupId>org.sonatype.oss</groupId>
    <artifactId>oss-parent</artifactId>
    <version>7</version>
  </parent>
  
  <groupId>com.datastax.cassandra</groupId>
  <artifactId>cassandra-driver-parent</artifactId>
  <version>2.0.0-beta2-SNAPSHOT</version>
  <packaging>pom</packaging>
  <name>DataStax Java Driver for Apache Cassandra</name>
  <description>A driver for Apache Cassandra 1.2+ that works exclusively with the Cassandra Query Language version 3 (CQL3) and Cassandra's binary protocol.</description>
  <url>https://github.com/datastax/java-driver</url>

  <modules>
    <module>driver-core</module>
    <module>driver-examples</module>
  </modules>

  <properties>
    <project.build.sourceEncoding>UTF-8</project.build.sourceEncoding>
    <cassandra.version>2.0.0</cassandra.version>
  </properties>

  <dependencies>
    <dependency>
      <groupId>log4j</groupId>
      <artifactId>log4j</artifactId>
      <version>1.2.17</version>
      <scope>test</scope>
    </dependency>

    <dependency>
      <groupId>org.slf4j</groupId>
      <artifactId>slf4j-log4j12</artifactId>
      <version>1.7.5</version>
      <scope>test</scope>
    </dependency>
  </dependencies>

  <build>
    <plugins>
      <plugin>
        <artifactId>maven-compiler-plugin</artifactId>
        <version>3.1</version>
        <configuration>
            <source>1.6</source>
            <target>1.6</target>
            <optimize>true</optimize>
            <showDeprecation>true</showDeprecation>
            <showWarnings>true</showWarnings>
        </configuration>
      </plugin>
      <plugin>
          <groupId>org.apache.maven.plugins</groupId>
          <artifactId>maven-source-plugin</artifactId>
          <version>2.2.1</version>
          <executions>
            <execution>
              <id>attach-sources</id>
              <goals>
                <goal>jar</goal>
              </goals>
            </execution>
          </executions>
      </plugin>
      <plugin>
          <groupId>org.apache.maven.plugins</groupId>
          <artifactId>maven-javadoc-plugin</artifactId>
<<<<<<< HEAD
          <version>2.9.1</version>
=======
          <version>2.9</version>
          <configuration>
            <!-- I can haz math in my javadoc (see http://zverovich.net/2012/01/14/beautiful-math-in-javadoc.html) -->
            <additionalparam>-header &apos;&lt;script type=&quot;text/javascript&quot; src=&quot;http://cdn.mathjax.org/mathjax/latest/MathJax.js?config=TeX-AMS-MML_HTMLorMML&quot;&gt;&lt;/script&gt;&apos;</additionalparam>
          </configuration>
>>>>>>> 4d99c734
          <executions>
            <execution>
              <id>attach-javadocs</id>
              <goals>
                <goal>jar</goal>
              </goals>
            </execution>
          </executions>
      </plugin>
      <plugin>
      <artifactId>maven-assembly-plugin</artifactId>
      <version>2.4</version>
      <configuration>
        <descriptorRefs>
          <descriptorRef>jar-with-dependencies</descriptorRef>
        </descriptorRefs>
      </configuration>
    </plugin>
    </plugins>
  </build>

  <licenses>
    <license>
      <name>Apache 2</name>
      <url>http://www.apache.org/licenses/LICENSE-2.0.txt</url>
      <distribution>repo</distribution>
      <comments>Apache License Version 2.0</comments>
    </license>
  </licenses>

  <scm>
    <connection>scm:git:git@github.com:datastax/java-driver.git</connection>
    <developerConnection>scm:git:git@github.com:datastax/java-driver.git</developerConnection>
    <url>https://github.com/datastax/java-driver</url>
  </scm>

  <developers>
    <developer>
      <name>Various</name>
      <organization>DataStax</organization>
    </developer>
  </developers>
</project><|MERGE_RESOLUTION|>--- conflicted
+++ resolved
@@ -82,15 +82,11 @@
       <plugin>
           <groupId>org.apache.maven.plugins</groupId>
           <artifactId>maven-javadoc-plugin</artifactId>
-<<<<<<< HEAD
           <version>2.9.1</version>
-=======
-          <version>2.9</version>
           <configuration>
             <!-- I can haz math in my javadoc (see http://zverovich.net/2012/01/14/beautiful-math-in-javadoc.html) -->
             <additionalparam>-header &apos;&lt;script type=&quot;text/javascript&quot; src=&quot;http://cdn.mathjax.org/mathjax/latest/MathJax.js?config=TeX-AMS-MML_HTMLorMML&quot;&gt;&lt;/script&gt;&apos;</additionalparam>
           </configuration>
->>>>>>> 4d99c734
           <executions>
             <execution>
               <id>attach-javadocs</id>
