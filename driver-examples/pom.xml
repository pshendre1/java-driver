--- conflicted
+++ resolved
@@ -145,13 +145,17 @@
 
             <plugin>
                 <groupId>org.codehaus.mojo</groupId>
-<<<<<<< HEAD
                 <artifactId>animal-sniffer-maven-plugin</artifactId>
                 <version>1.15</version>
-=======
+                <configuration>
+                    <skip>true</skip>
+                </configuration>
+            </plugin>
+
+            <plugin>
+                <groupId>org.codehaus.mojo</groupId>
                 <artifactId>clirr-maven-plugin</artifactId>
                 <version>2.7</version>
->>>>>>> 0086d6b7
                 <configuration>
                     <skip>true</skip>
                 </configuration>
